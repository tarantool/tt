# Changelog

All notable changes to this project will be documented in this file.

The format is based on [Keep a Changelog](http://keepachangelog.com/en/1.0.0/)
and this project adheres to [Semantic Versioning](http://semver.org/spec/v2.0.0.html).

## [Unreleased]

### Added

<<<<<<< HEAD
- Added support for the `{{ metricsPort }}` construct in Go text templates.
  This new function allows template users to generate a monitoring port value
  directly within their templates, providing more flexibility and simplifying
  configuration management.
=======
- `tt pack `: added TCM file packaging.
- `tt aeon connect`: add connection from the cluster config.
- `tt aeon connect`: add connection from the `app:insance_name`.
>>>>>>> e0d2ca32

### Changed

### Fixed

- `tt connect`: return Lua parse error.
- `tt connect`: panic on render empty table.

## [2.8.0] - 2025-02-19

The release introduces an expanded ways to connect to `aeon` DB using:
configuration file and fixing of using root certificates.
TCM binary could be packed with `pack` subcommand.

### Added

- `tt pack `: added TCM file packaging.
- `tt aeon connect`: add connection from the cluster config.

### Fixed

- `tt aeon`: did not use system CAs by default.

## [2.7.0] - 2025-01-22

The release introduces an experimental support of console for AeonDB and
continues to improve `tt play` command.

### Added

- `tt aeon connect`: add support to connect Aeon database.
- `tt play`: support of the SSL parameters by using next flags:
  * `sslkeyfile` - path to a private SSL key file,
  * `sslcertfile` - path to an SSL certificate file,
  * `sslcafile` - path to a trusted certificate authorities (CA) file,
  * `sslciphers` - colon-separated list of SSL cipher suites the connection.
- `tt play`: support connection to a target instance by `application` name
  or `application:instance` name.
- `tt coredump pack`: add options to customize coredump packing:
  * `-e (--executable)`: specify Tarantool executable path.
  * `-p (--pid)`: specify PID of the dumped process.
  * `-t (--time)`: specify time of dump (seconds since the Epoch).
- `tt.yaml`: allows to specify a list of modules directories.
- Environment variable TT_CLI_MODULES_PATH can be used to specify
  an extra path with modules.

### Changed

- `tt stop/kill/clean/logrotate`: no longer need:
   * Instances scripts for multi-instance applications.
   * Cluster config for tarantool3-based cluster applications.
- `tt logrotate`: don't exit at non-running instance, just warn and proceed
  with the other instances, like `tt stop` and `tt kill` do.
- `tt coredump pack`: if `-e` option is omitted first search tarantool
  executable in tt environment then in `PATH` instead of using the hardcoded
  path `/usr/bin/tarantool`.
- `tt replicaset downgrade`: drop option `-v` (`--version`). Pass version as a
  positional argument rather than option.

### Fixed

- `tt coredump inspect`: fails for tarantool-ee coredump archive if the source
  directory is missing.
- `tt pack`: fails if `etcd` or `tcs` are present in the configuration
  and not available.

## [2.6.0] - 2024-11-29

The release introduces `upgrade` and `downgrade` subcommands for
`tt replicaset` and adds minor improves to `tt cat`, `tt play` and
`tt connect`.

### Added

- `tt replicaset downgrade`: command to downgrade the schema on a Tarantool
  cluster.
  * `-v (--version)`: (required) specify schema version to downgrade to.
  * `-r (--replicaset)`: specify the replicaset name(s) to downgrade.
  * `-t (--timeout)`: timeout for waiting the LSN synchronization (in seconds)
    (default 5).
- `tt replicaset upgrade`: command to upgrade the schema on a Tarantool
  cluster.
  * `-r (--replicaset)`: specify the replicaset name(s) to upgrade.
  * `-t (--timeout)`: timeout for waiting the LSN synchronization (in seconds)
    (default 5).
  * supports upgrading the database schema on remote cluster by upgrading
    each replicaset individually using `tt replicaset upgrade <URI>`.
- New flag `--timestamp` of `tt cat` and `tt play` commands is added to specify
  operations ending with the given timestamp. This value can be specified
  as a number or using [RFC3339/RFC3339Nano](https://go.dev/src/time/format.go)
  time format.
- `tt connect`: add new `--evaler` option to support for customizing the way
  user input is processed.
- `tt cat/play`: allows to specify a list of directories to search WAL files.

### Fixed

- `tt rocks`: don't load local configs.

## [2.5.2] - 2024-11-07

The release updates luarocks and libraries version.

### Fixed

- `tt rocks`: a wrong Lua interpreter is selected.

## [2.5.1] - 2024-10-31

The release updates the MessagePack library in a release build.

### Fixed

- Release packages were built using the outdated and buggy MessagePack
  library.

## [2.5.0] - 2024-10-15

The release introduces a set of subcommands for `replicaset roles`, improves
clarity regarding the version number to install, enhances the status display,
and adds a flag to disable interactivity when the application is stopped.

Additionally, several fixes were implemented to improve stability.

### Added

- `tt status`: display `config`, `box`, and `replication upstream` statuses.
  * `--details`: display detailed reports of errors and warnings from
    instances.
- `tt stop` confirmation prompt. `-y` option is added to accept stop without
  prompting.
- `tt cluster replicaset roles add`: command to add roles in config scope
  provided by flags.
- `tt cluster replicaset roles remove`: command to remove roles from config
  scope provided by flags.
- `tt replicaset roles add`: command to add roles in the tarantool replicaset
  with cluster config (3.0) or cartridge orchestrator.
- `tt replicaset roles remove`: command to remove roles in the tarantool
  replicaset with cluster config (3.0) or cartridge orchestrator.
- `tt install tt|tarantool <version>` - allow <version> be incomplete. So `2.3`
  will install the the last available release with specified
  <major=2>.<minor=3> in <version>.

### Fixed

- `tt console` command `\set delimiter [marker]` don't hang `tt`.
- `tt log -f` crash on removing log directory.
- `tt connect` crash due to an empty response.
- `tt start` error on start Tarantool 3 with encrypted etcd.
- `tt replicaset vshard bootstrap` unable to bootstrap large clusters due to
  a timeout.
- `tt replicaset vshard bootstrap` timeout was 3s instead of 10s.

## [2.4.0] - 2024-08-07

### Added

- `tt log`: a module for viewing instances logs. Supported options:
  * `--lines` number of lines to print.
  * `--follow` print appended data as log files grow.
- `tt connect`: support format for Tarantool tuples for Tarantool
  versions >= 3.2.
- `tt enable`: create a symbolic link in 'instances_enabled' directory to
  a script or an application directory.
- `tt replicaset bootstrap`: command to bootstrap a Cartridge cluster or an
  instance.
- `tt rs rebootstrap`: re-bootstraps an instance.
- `-s (--self)` flag to execute `tt` itself and don't search for other `tt`s
  in bin_dir provided in config.
- `tt start` interactive mode with `-i` option.

### Fixed

- Sorted by name order of columns for `table` and `ttable` formats.
- `tt switch tt`: does not work with `x.x.x` version format.
- `tt install tt` returns expected exit status code on unsuccessful dependency
  check.
- `tt pack`: failed to start instances using systemctl due to
  `permissions denied`.
- `tt uninstall tt`: does not work with `x.y.z` version format.
- Ability to update a latest version of `master` tarantool and tt with
  `tt install`.

### Changed

- Do not create Dockerfile.* in application's directory.

## [2.3.1] - 2024-06-13

### Added

- Building Linux AArch64 `tt` packages.

## [2.3.0] - 2024-06-04

### Changed

- `tt status`: displays the mode of the instance.
- `tt coredump`: enhances coredump inspection:
  * `tt coredump pack`: puts gdb.sh and GDB-extensions into the archive so
    that it contains everything necessary for convenient coredump inspection.
  * `tt coredump inspect`: allows archive path as an argument (archive should
    be created with `tt coredump pack`).
  * `tt coredump inspect`: added `-s` option to specify the location of
    tarantool sources.
- `tt cluster publish`: ability to publish a new instance config.
- `tt pack` does not create unnecessary directories and removes files that are
  required only for building from the resulting package.

### Added

- `tt cluster failover`: added supervised failover management commands.
- `tt status`: added `pretty` option for pretty-formatted table output.
- `TT_CLI_CFG`: environment variable to specify the path to the configuration
  file.
- `tt pack`: systemd unit parameterizing support.
- `tt replicaset vshard`: module to manage vshard in the tarantool replicaset.
  * `tt replicaset vshard bootstrap`: command to bootstrap vshard.

### Fixed

- `tt clean` no longer tries to clean files multiple times.
- Tarantool 3 config instance fails to use 108 symbols control socket on
  `tt start`.
- Incorrect application name in case of explicit providing config path without
  directories.
- Application build failure during pack with Tarantool from the current
  environment.

## [2.2.1] - 2024-04-03

### Added

- `tt create`: added single instance application template.
- `tt replicaset promote`: command to promote an instance in the tarantool
  replicaset with cluster config (3.0) or cartridge orchestrator.
- `tt replicaset demote`: command to demote an instance in the tarantool
  replicaset with cluster config (3.0) orchestrator.
- `tt cluster replicaset`: module to manage replicaset via 3.0 cluster config
  storage.
  * `tt cluster replicaset promote`: command to promote an instance in
    the replicaset.
  * `tt cluster replicaset demote`: command to demote an instance in
    the replicaset.
- `tt connect --binary`: connect to instance using binary port.
- `tt kill`: command to stop instance(s) with SIGQUIT and SIGKILL signals.

### Changed

- `tt start` now creates binary port.

## [2.2.0] - 2024-03-06

### Changed

- `tt pack` generates a separate systemd unit for each packed application.
  Common (all instances) unit is removed.
- `tt pack` default data, run, log files location is changed for rpm/deb
  packages to `/var/[log | run | lib]/tarantool/<env_name>`
- create `/var/[log | run | lib]/tarantool/<env_name>` on target system
  for packed applications.

### Fixed

- `tt start`: not working on FreeBSD.
- `tt pack` and `tt build` fail in verbose mode with "invalid argument"
  error.
- `tt pack` packs applications, which are not valid: instances file is
  empty, for example.
- `tt pack` with `--use-docker` fails due to incompatible versions of `tt`
  between local system and docker container. Install current `tt` version
  in docker image if possible.
- `tt binaries list` invalid argument error if `tarantool` is not a symlink.
- if a user provides pre or post install script to `tt pack rpm`, it
  uses file name as a script instead of its content.

## [2.1.2] - 2024-02-02

### Added

- Built-in vshard cluster application template.
- Building tt in Linux-aarch64, FreeBSD environments.
- `tt binaries switch`: switch to installed binary.
- `tt download`: download Tarantool SDK.

### Changed

- `tt replicaset`: prefer cartridge instances without critical issues on
  it during discovery.
- `tt binaries` renamed to `tt binaries list`

### Fixed

- `tt rocks`: not working on macOs.
- `tt install tarantool` fails due to checkout error.
- `tt binaries list`: not showing `active` tag for `master` version.
- missing 3.0 SDK in search results for `tarantool-ee`.

## [2.1.1] - 2024-01-15

### Added

- Module ``tt replicaset``, to manage replicasets:
  - ``tt replicaset status`` to show a cluster status information.

### Changed

- Disable ``tt run`` tarantool flag parsing.

### Fixed

- `tt start`: not working global `tt` flags.

## [2.1.0] - 2023-12-15

### Changed

- Make cartridge app dependencies less strict.
- `tt connect` auto-completion shows directories and files when there are no
  running apps.
- `tt rocks --server` now accepts several URL's.
- Disable ``tt run`` tarantool flag parsing.
- Now ``tt run`` starts instance without our wrapper.

### Added

- `tt env`: add current environment binaries location to the PATH variable.
- `tt cluster`: add an ability to specify a key for `show`/`publish` via URI.
- `tt cluster`: add an ability to publish/show configuration from tarantool
  config storage.

## [2.0.0] - 2023-11-13

### Changed

- Print log messages to stderr.
- Global flags are required to be positioned only before child
  commands. Example: ``tt --cfg tt.yaml install tt``.
- tt config format: separate tt environment options from application options.
- tt version: additional version information for non-release builds.
- Working directory is changed to an application source directory.
  If the application is a script, new working directory will be created
  in instances enabled location.
- Re-worked application runtime artifacts layout: `app` section relative
  paths are considered relative to working directory, which is an application
  source directory. Application name sub-directory no longer used for relative
  paths. Default names are changed for PID-files, control sockets and log
  files.
- Enable logging to file by default for `tarantool` cluster instances.
  Default log file name for an instance is `tarantool.log`. `tarantool`'s
  stdout/stderr and `tt` logs go to `tt.log` file.
- Remove URI with creds from console title and prompt.
- Ignore app-instance delimiters for Tarantool 3.0 instances.
- Don't use dash as an app-instance delimiter. At the same time,
  `cartridge_app-stateboard` treated as a special case.
- Log rotation functionality and configuration is removed from `tt`.
  `tt logrotate` command re-opens a log file and sends SIGHUP to the child
  `tarantool` processes.
- ``tt cat``: all diagnostic messages are printed to stderr.
- Print `tarantool` stdout/stderr and watchdog logs to the same log file -
  `tt.log`.

### Added

- tt completion: added luarocks completions.
- tarantool-ee: search and install development builds.
- ``tt play``: ability to pass username and password via flags and environment
  variables.
- tt cluster: credentials could be passed via environment variables and command
  flags.

### Fixed

- ``tt rocks``: broken ``--verbose`` option.
- ``tt binaries``: tarantool-ee binaries not shown.
- ``tt cluster``: recognize app:instance as a etcd URL.

## [1.3.0] - 2023-09-28

### Changed

- Use CLI arg connect string for the prompt line and the title to avoid too
  long prompt line when using 'app:instance' target format.
- ``tt rocks``: luarocks version has been updated to 3.9.2.

### Added

- `tt install tarantool/tt`: ability to install tarantool and tt from an
  arbitrary commit. The binary has the name tt/tarantool_ + seven-digit hash.
- New `tt pack` flag `--tarantool-version` is added to specify tarantool
  version for pack in docker. It is supported only with `--use-docker` enabled.
- Module ``tt cluster``, to show or publish a cluster or an instance
  configuration.
- `tt connect`: added command `\help` to show the help with a list of available
  commands.
- `tt connect`: added command `\quit` to quit from the console.
- `tt connect`: expanded formatting modes for the interactive console.
- `tt rocks`: added `admin` commands tree.
  `tt rocks admin` implements `luarocks-admin` commands tree.

### Fixed

- Installation failure from a commit hash.
- Crash on `tt install <tool> master`.
- `--with-binaries` flag for `tt pack` not working while packing
  with `--cartridge-compat`.
- `tarantool` binary after `pack` now always named `"tarantool"`.

## [1.2.0] - 2023-08-18

### Changed

- `tt pack` now skips all `.git` files in packed environment, not only in main
  directory.
- `tt connect`: the reverse search function to work consistently with
  tarantool.

### Added

- `tt install tarantool-dev`: ability to install tarantool from the local build
  directory.
- `tt uninstall`: smart auto-completion. It shows installed versions of
  programs.
- `tt uninstall`: when removing symlinks and an existing installed version, the
  symlink will be switched to the latest installed version, so that `tt` can
  continue working with the program.
- `tt connect`: support for multi-line commands in the history.
- New `tt pack` flag `--cartridge-compat` is added to maintain backward
  compatibility with the cartridge-cli. It is supported only by `tgz` type
  packing.
- `tt pack`: added option `--without-modules` allowing not to take external
  modules into the pack bundle.
- `tt connect`: added command `\shortcuts` listing all available
  shortcuts and hotkeys in go-prompt.
- initial support for Tarantool 3.0 instances running using cluster config.

### Fixed

- `tt install tarantool`: symlink to the directory with tarantool headers
  is now updated when installing an existing version.
- `tt connect`: terminal failure after throwing an error.

## [1.1.2] - 2023-06-16

### Changed

- Set `compat.fiber_slice_default` to `new` by default in cartridge application
  template.
- Treat the directory containing the instances file (instances.y[a]ml) as
  an application.

### Added

- `tt connect`: support for the `../` and `~/` at the beginning of the URI,
  when using unix sockets.

### Fixed

- Panic in tarantool 1.10.15 static build by `tt`.
- Removed `--use-docker` flag from `tt uninstall tarantool` since it was added
  by mistake.

## [1.1.1] - 2023-06-08

### Changed

- `tt build` now hides building output if `-V` is not provided.

### Fixed

- ``tt start`` now does not start an instance if it is already running.
- ``tt rocks`` uses rocks repo path relative to tt environment config location.
- ``tt connect`` now does not crash on `\q` input.

### Added

- smart auto-completion for `tt start`, `tt stop`, `tt restart`, `tt connect`,
  `tt build`, `tt clean`, `tt logrotate`, `tt status`. It shows suitable apps,
  in case of the pattern doesn't contain delimiter `:`, and suitable instances
  otherwise.
- support tt environment directories overriding using environment variables:
  * TT_CLI_REPO_ROCKS environment variable value is used as rocks repository
    path if it is set and there is no tt.repo.rocks in tt configuration file or
    tt.repo.rocks directory does not include repository manifest file.
  * TT_CLI_TARANTOOL_PREFIX environment variable value is used for as tarantool
    installation prefix directory for rocks commands if it is set and tarantool
    executable is found in PATH.
- smart auto-completion for `tt create`. It shows a list of built-in templates
  and templates from the config.
- `tt connect`: support for the timestamp format in the history file.

## [1.1.0] - 2023-05-02

### Changed

- ``tt install tarantool`` without version specification now installs the
  latest release.
- ``tt install/search tarantool-ee`` now uses credentials from `tarantool.io`
  customer zone. Also, installation now requires specifying the version.
- ``tt search tarantool-ee`` options changed. A new `--version` flag has been
  added to allow search for a specific release. The `--dev` and `--dbg` options
  have been merged into a single `--debug` option.
- ``tt search`` now uses subcommands for searching tarantool/tarantool-ee/tt
  binaries

### Added

- ``--dynamic`` option for `tt install tarantool` command to build non-static
  tarantool executable.

### Fixed

- ``tt connect`` command does not break a console after executing `os.exit()`
  command anymore.

## [1.0.2] - 2023-04-21

### Fixed

- ``tt cartridge`` command takes into account run dir path from the `tt`
  environment. So most of the `tt cartridge` sub-commands are able to work
  without specifying `--run-dir` option.
- ``tt install`` command checks it's write rights to binary and include
  directories before installing binaries.

### Changed

- ``tt install/uninstall`` command line interface is updated. Program names
  have become sub-commands with their own options.

## [1.0.1] - 2023-04-04

### Added

- A configurable variable `cluster_cookie` for `tt create cartridge` template.
- ``tt build`` accepts application name for building.
- Creating wal, vinyl and memtx directories for `tt pack`. If these directories
  are not located in the same directory in the environment for packing, the
  result package will contain separate snap/vinyl/wal directories for
  corresponding artifacts.

### Fixed

- Packing symlinks into RPM package.

### Changed

- ``tt uninstall`` does not ask version if only one version of a program is
  installed.
- ``tt rocks init`` is disabled.

## [1.0.0] - 2023-03-23

### Added

- Follow-up message support for application templates.
- tarantool_layout config option to enable compatibility mode with tarantoolctl
  artifacts layout. If this option is set to `true`, `tt` will not create
  sub-directories for runtime artifacts such as control socket, pid file and
  log file. This option affects only single instance applications.
- An ability to set different directories for WAL, vinyl and snapshots
  artifacts.
- ``tt instances`` command to print a list of enabled applications.
- SSL options for ``tt connect`` command.
- An ability to pass arguments to a connect command.
- ``tt binaries`` command. It shows a list of installed binaries and their
  versions.

### Changed

- tt config is renamed to tt.yaml.
- Do not use `make` command options for `tarantool` build if `MAKEFLAGS`
  environment variable is set.
- `binaries`, `build`, `check`, `clean`, `create`, `install`, `instances`,
  `logrotate`, `pack`, `restart`, `run`, `start`, `status`, `stop`, `uninstall`
  require environment configuration file.

### Fixed

- Output of the ``help`` with all commands.
- Allow more characters for URI credentials.

## [0.4.0] - 2022-12-31

### Added

- Support of rocks repository specified in tt config.
- ``cfg dump`` module. It prints tt environment configuration.
- ``--use-docker`` option for ``tt pack`` for packing environments in docker
  container.
- Support of MacOS.

### Changed

- Updated cartridge-cli version to 2.12.4.

## [0.3.0] - 2022-12-05

### Added

- ``tt restart`` confirmation prompt. ``-y`` option is added to accept restart
  without prompting.
- ``tt pack`` will generate systemd unit for rpm and deb packages.
- ``--use-docker`` option for ``tt install`` to build Tarantool in
  Ubuntu 16.04 container.
- Ability to use the `start/stop/restart/status/check` commands without
  arguments to interact with all instances of the environment simultaneously.
- Starting from version 2.8.1, we can specify configuration parameters of
  tarantool via special environment variables.
  Added support for this feature when running older versions of tarantools via
  tt.

### Changed

- ``tt cartridge`` sub-commands ``create``, ``build``, ``pack`` are removed.
- ``remove`` command is renamed to ``uninstall``.
- Updated values in system ``tarantool.yaml`` for ``bin_dir``, ``inc_dir``
  and ``repo: distfiles``.

### Fixed

- Working of the ``help`` module with multi-level commands (commands with
  several subcommands).
- Using the system ``tarantool.yaml`` when installing from the repository.

## [0.2.1] - 2022-11-24

### Fixed

- Fixed building for MacOS.
- A unified error writing style has been introduced.

## [0.2.0] - 2022-11-21

### Added

- Module ``tt init``, to create tt environment configuration file.
- Module ``tt daemon``, to manage the ``tt`` daemon.
- Built-in application templates support. Cartridge application template is
  added.
- Using ``default_cfg`` from ``.tarantoolctl`` for ``tarantool.yaml``
  generation in ``tt init``.

### Changed

- Modules ``tt start``, ``tt connect`` and ``tt catridge`` now use relative
  paths for unix sockets. It allows to use socket paths longer than sun_path
  limit.(108/106 on linux/macOS) e.g foo/bar.sock -> ./bar.sock

## [0.1.0] - 2022-10-12

### Added

- Module ``tt version``, to get information about the version of the CLI.
- Module ``tt completion``, to generate autocompletion for a specified shell.
- Module ``tt help``, to get information about the CLI and its modules.
- Module ``tt start``, responsible for launching the instance according to the
  application file.
- Module ``tt stop``, responsible for terminating the instance.
- Module ``tt status``, to get information about the state of the instance.
- Module ``tt restart``, responsible for restarting of the instance.
- Module ``tt logrotate``, to rotate instance logs.
- Module ``tt check``, to check an application file for syntax errors.
- Module ``tt connect``, used to connect to a running instance.
- Module ``tt rocks``, LuaRocks package manager.
- Module ``tt cat``, to print into stdout the contents of .snap/.xlog files.
- Module ``tt play``, to play the contents of .snap/.xlog files to another
  Tarantool instance.
- Module ``tt coredump``, to pack/unpack/inspect tarantool coredump.
- Module ``tt run``, to start tarantool instance using tt wrapper.
- Module ``tt search``, to show available tt/tarantool versions.
- Module ``tt create``, to create an application from a template.
- Module ``tt build``, to build an application.
- Module ``tt install``, to install tarantool/tt.
- Module ``tt remove``, to remove tarantool/tt.<|MERGE_RESOLUTION|>--- conflicted
+++ resolved
@@ -9,16 +9,13 @@
 
 ### Added
 
-<<<<<<< HEAD
+- `tt pack `: added TCM file packaging.
+- `tt aeon connect`: add connection from the cluster config.
+- `tt aeon connect`: add connection from the `app:insance_name`.
 - Added support for the `{{ metricsPort }}` construct in Go text templates.
   This new function allows template users to generate a monitoring port value
   directly within their templates, providing more flexibility and simplifying
   configuration management.
-=======
-- `tt pack `: added TCM file packaging.
-- `tt aeon connect`: add connection from the cluster config.
-- `tt aeon connect`: add connection from the `app:insance_name`.
->>>>>>> e0d2ca32
 
 ### Changed
 
